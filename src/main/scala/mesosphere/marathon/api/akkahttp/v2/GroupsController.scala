--- conflicted
+++ resolved
@@ -3,17 +3,14 @@
 package v2
 
 import akka.actor.ActorSystem
-<<<<<<< HEAD
 import akka.http.scaladsl.model.StatusCodes
 import akka.http.scaladsl.server.{ Directive1, Route }
 import mesosphere.marathon.api.akkahttp.PathMatchers.GroupPathIdLike
-import mesosphere.marathon.api.akkahttp.v2.GroupsController._
 import mesosphere.marathon.api.v2.{ AppHelpers, AppNormalization, PodsResource }
 import mesosphere.marathon.core.appinfo.{ AppInfo, GroupInfo, GroupInfoService, Selector }
 import mesosphere.marathon.core.election.ElectionService
 import mesosphere.marathon.plugin.auth.{ Authorizer, Identity, ViewGroup, Authenticator => MarathonAuthenticator }
 import mesosphere.marathon.state.{ Group, PathId, Timestamp }
-=======
 import akka.http.scaladsl.server.{ Directive1, Route }
 import mesosphere.marathon.api.akkahttp.PathMatchers.GroupPathIdLike
 import mesosphere.marathon.api.v2.{ AppHelpers, PodsResource }
@@ -21,7 +18,6 @@
 import mesosphere.marathon.core.election.ElectionService
 import mesosphere.marathon.plugin.auth.{ Authorizer, Identity, ViewGroup, Authenticator => MarathonAuthenticator }
 import mesosphere.marathon.state.{ Group, PathId }
->>>>>>> 8299fba7
 import play.api.libs.json.Json
 import akka.http.scaladsl.server.Route
 import akka.stream.Materializer
@@ -56,7 +52,6 @@
   import Directives._
   import mesosphere.marathon.api.akkahttp.EntityMarshallers._
   import mesosphere.marathon.api.v2.json.Formats._
-<<<<<<< HEAD
   import mesosphere.marathon.raml.GroupConversion._
 
   private val forceParameter = parameter('force.as[Boolean].?(false))
@@ -68,8 +63,6 @@
       config.mesosBridgeName())
     AppHelpers.appNormalization(config.availableFeatures, appNormalizationConfig)
   }
-=======
->>>>>>> 8299fba7
 
   def groupDetail(groupId: PathId)(implicit identity: Identity): Route = {
     extractEmbeds {
@@ -185,24 +178,19 @@
   }
   // format: On
 
-<<<<<<< HEAD
-=======
   /**
     * Initializes rules for selecting groups to take authorization into account
     */
->>>>>>> 8299fba7
   def authorizationSelectors(implicit identity: Identity): GroupInfoService.Selectors = {
     GroupInfoService.Selectors(
       AppHelpers.authzSelector,
       PodsResource.authzSelector,
       authzSelector)
   }
-<<<<<<< HEAD
-=======
+
   private def authzSelector(implicit authz: Authorizer, identity: Identity) = Selector[Group] { g =>
     authz.isAuthorized(identity, ViewGroup, g)
   }
->>>>>>> 8299fba7
 
   import mesosphere.marathon.api.v2.InfoEmbedResolver._
   /**
@@ -214,14 +202,4 @@
       case Tuple1(embeds) => provide(resolveAppGroup(if (embeds.isEmpty) defaultEmbeds else embeds.toSet))
     }
   }
-<<<<<<< HEAD
-}
-
-object GroupsController {
-
-  private def authzSelector(implicit authz: Authorizer, identity: Identity) = Selector[Group] { g =>
-    authz.isAuthorized(identity, ViewGroup, g)
-  }
-=======
->>>>>>> 8299fba7
 }