--- conflicted
+++ resolved
@@ -8,7 +8,6 @@
 import akka.stream.scaladsl.Source
 import com.typesafe.scalalogging.StrictLogging
 import mesosphere.UnitTest
-<<<<<<< HEAD
 import mesosphere.marathon.api.akkahttp.Rejections
 import mesosphere.marathon.api.{ GroupApiService, TestAuthFixture }
 import mesosphere.marathon.api.akkahttp.Rejections.{ EntityNotFound, Message }
@@ -21,7 +20,6 @@
 import mesosphere.marathon.state.{ AppDefinition, PathId, Timestamp }
 import mesosphere.marathon.state.PathId._
 import mesosphere.marathon.test.{ GroupCreation, SettableClock }
-=======
 import mesosphere.marathon.api.TestAuthFixture
 import mesosphere.marathon.api.akkahttp.Rejections.EntityNotFound
 import mesosphere.marathon.core.appinfo.{ AppInfo, GroupInfo, GroupInfoService }
@@ -29,7 +27,6 @@
 import mesosphere.marathon.state.PathId
 import mesosphere.marathon.state.PathId._
 import mesosphere.marathon.test.GroupCreation
->>>>>>> 8299fba7
 import org.scalatest.Inside
 import play.api.libs.json._
 import play.api.libs.json.Json
@@ -42,11 +39,8 @@
 
 class GroupsControllerTest extends UnitTest with ScalatestRouteTest with Inside with RouteBehaviours with StrictLogging with GroupCreation {
 
-<<<<<<< HEAD
   implicit val identity: Identity = new Identity {}
 
-=======
->>>>>>> 8299fba7
   "Group detail" should {
     {
       val controller = Fixture(authenticated = false).groupsController
@@ -60,40 +54,24 @@
 
       Get(Uri./.withPath(Path("/test/group"))) ~> f.groupsController.route ~> check {
         status should be(StatusCodes.OK)
-<<<<<<< HEAD
-        responseAs[String] should include (""""id" : "/test/group"""")
-=======
         (Json.parse(responseAs[String]) \ "id").get shouldEqual JsString("/test/group")
->>>>>>> 8299fba7
       }
     }
 
     "returns empty group if root and no group found" in {
       val infoService = mock[GroupInfoService]
-<<<<<<< HEAD
-      infoService.selectGroup(any, any, any, any) returns Future.successful(None)
-=======
       infoService.selectGroup(eq(PathId.empty), any, any, any) returns Future.successful(None)
->>>>>>> 8299fba7
       val f = new Fixture(infoService = infoService)
 
       Get(Uri./.withPath(Path("/"))) ~> f.groupsController.route ~> check {
         status should be(StatusCodes.OK)
-<<<<<<< HEAD
-        responseAs[String] should include (""""id" : "/"""")
-=======
         (Json.parse(responseAs[String]) \ "id").get shouldEqual JsString("/")
->>>>>>> 8299fba7
       }
     }
 
     "rejects with group not found for nonexisting group" in {
       val infoService = mock[GroupInfoService]
-<<<<<<< HEAD
-      infoService.selectGroup(any, any, any, any) returns Future.successful(None)
-=======
       infoService.selectGroup(eq(PathId("/groupname")), any, any, any) returns Future.successful(None)
->>>>>>> 8299fba7
       val f = new Fixture(infoService = infoService)
 
       Get(Uri./.withPath(Path("/groupname"))) ~> f.groupsController.route ~> check {
@@ -102,7 +80,6 @@
     }
   }
 
-<<<<<<< HEAD
   "List versions" should {
     {
       val controller = Fixture(authenticated = false).groupsController
@@ -213,8 +190,6 @@
     }
   }
 
-=======
->>>>>>> 8299fba7
   "extracts embeds into group and app" in new Fixture {
     import akka.http.scaladsl.server.Directives._
 
@@ -239,15 +214,11 @@
       authenticated: Boolean = true,
       authorized: Boolean = true,
       authFn: Any => Boolean = _ => true,
-<<<<<<< HEAD
       infoService: GroupInfoService = mock[GroupInfoService],
       groupManager: GroupManager = mock[GroupManager],
       groupApiService: GroupApiService = mock[GroupApiService]) {
     val config: AllConf = AllConf.withTestConfig()
 
-=======
-      infoService: GroupInfoService = mock[GroupInfoService]) {
->>>>>>> 8299fba7
     val authFixture = new TestAuthFixture()
     authFixture.authenticated = authenticated
     authFixture.authorized = authorized
