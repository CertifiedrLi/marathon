--- conflicted
+++ resolved
@@ -1221,24 +1221,14 @@
       app,
       s => Task.Id.forRunSpec(s), MarathonTestHelper.defaultConfig())
 
-<<<<<<< HEAD
-    def shouldBuildTask(message: String, offer: Offer) {
+    def shouldBuildTask(message: String, offer: Offer): Unit = { // linter:ignore:UnusedParameter
       val Some((taskInfo, ports)) = builder.buildIfMatches(offer, runningInstances.toVector)
-=======
-    def shouldBuildTask(message: String, offer: Offer): Unit = { // linter:ignore:UnusedParameter
-      val Some((taskInfo, ports)) = builder.buildIfMatches(offer, runningTasks)
->>>>>>> 473b0d41
       val marathonTask = MarathonTestHelper.makeTaskFromTaskInfo(taskInfo, offer)
       runningInstances += Instance(marathonTask)
     }
 
-<<<<<<< HEAD
-    def shouldNotBuildTask(message: String, offer: Offer) {
+    def shouldNotBuildTask(message: String, offer: Offer): Unit = { // linter:ignore:UnusedParameter
       val tupleOption = builder.buildIfMatches(offer, runningInstances.toVector)
-=======
-    def shouldNotBuildTask(message: String, offer: Offer): Unit = {
-      val tupleOption = builder.buildIfMatches(offer, runningTasks)
->>>>>>> 473b0d41
       assert(tupleOption.isEmpty, message)
     }
 
@@ -1283,24 +1273,14 @@
       app,
       s => Task.Id.forRunSpec(s), MarathonTestHelper.defaultConfig())
 
-<<<<<<< HEAD
-    def shouldBuildTask(message: String, offer: Offer) {
+    def shouldBuildTask(message: String, offer: Offer): Unit = { // linter:ignore:UnusedParameter
       val Some((taskInfo, ports)) = builder.buildIfMatches(offer, runningInstances.toVector)
-=======
-    def shouldBuildTask(message: String, offer: Offer): Unit = { // linter:ignore:UnusedParameter
-      val Some((taskInfo, ports)) = builder.buildIfMatches(offer, runningTasks)
->>>>>>> 473b0d41
       val marathonTask = MarathonTestHelper.makeTaskFromTaskInfo(taskInfo, offer)
       runningInstances += Instance(marathonTask)
     }
 
-<<<<<<< HEAD
-    def shouldNotBuildTask(message: String, offer: Offer) {
+    def shouldNotBuildTask(message: String, offer: Offer): Unit = {
       val tupleOption = builder.buildIfMatches(offer, runningInstances.toVector)
-=======
-    def shouldNotBuildTask(message: String, offer: Offer): Unit = {
-      val tupleOption = builder.buildIfMatches(offer, runningTasks)
->>>>>>> 473b0d41
       assert(tupleOption.isEmpty, message)
     }
 
@@ -1317,57 +1297,6 @@
     shouldBuildTask("Should take offer with spark:enabled", offerHostB)
   }
 
-<<<<<<< HEAD
-=======
-  test("PortsEnv") {
-    val env = TaskBuilder.portsEnv(Seq(0, 0), Helpers.hostPorts(1001, 1002), Seq(None, None))
-    assert("1001" == env("PORT"))
-    assert("1001" == env("PORT0"))
-    assert("1002" == env("PORT1"))
-    assert(!env.contains("PORT_0"))
-  }
-
-  test("PortsEnvEmpty") {
-    val env = TaskBuilder.portsEnv(Seq(), Seq(), Seq())
-    assert(Map.empty == env) // linter:ignore:UnlikelyEquality
-  }
-
-  test("PortsNamedEnv") {
-    val env = TaskBuilder.portsEnv(Seq(0, 0), Helpers.hostPorts(1001, 1002), Seq(Some("http"), Some("https")))
-    assert("1001" == env("PORT"))
-    assert("1001" == env("PORT0"))
-    assert("1002" == env("PORT1"))
-
-    assert("1001" == env("PORT_HTTP"))
-    assert("1002" == env("PORT_HTTPS"))
-  }
-
-  test("DeclaredPortsEnv") {
-    val env = TaskBuilder.portsEnv(Seq(80, 8080), Helpers.hostPorts(1001, 1002), Seq(None, None))
-    assert("1001" == env("PORT"))
-    assert("1001" == env("PORT0"))
-    assert("1002" == env("PORT1"))
-
-    assert("1001" == env("PORT_80"))
-    assert("1002" == env("PORT_8080"))
-  }
-
-  test("DeclaredPortsEnvNamed") {
-    val env = TaskBuilder.portsEnv(Seq(80, 8080, 443), Helpers.hostPorts(1001, 1002, 1003), Seq(Some("http"), None, Some("https")))
-    assert("1001" == env("PORT"))
-    assert("1001" == env("PORT0"))
-    assert("1002" == env("PORT1"))
-    assert("1003" == env("PORT2"))
-
-    assert("1001" == env("PORT_80"))
-    assert("1002" == env("PORT_8080"))
-    assert("1003" == env("PORT_443"))
-
-    assert("1001" == env("PORT_HTTP"))
-    assert("1003" == env("PORT_HTTPS"))
-  }
-
->>>>>>> 473b0d41
   test("TaskContextEnv empty when no taskId given") {
     val version = VersionInfo.forNewConfig(Timestamp(new DateTime(2015, 2, 3, 12, 30, DateTimeZone.UTC)))
     val runSpec = AppDefinition(
